# gonix: unix as a Go library

Unix text utilities implemented in pure Go and an excellent [github.com/benhoyt/goawk](https://github.com/benhoyt/goawk)

 * ✔ Go library
 * ✔ Native pipes in Go
 * ✔ Flexible shell colon parsing and execution
 * ✔ Busybox-like command line tool
 * ⚠ not yet guaranteed to be stable, API may change

# Builtins

 * cat -uses [goawk](https://github.com/benhoyt/goawk)
 * cksum - POSIX ctx, md5 and sha check sums, runs concurrently (`-j/--threads`) by default
 * head -n/--lines - uses [goawk](https://github.com/gomoni/gonix/blob/main/head/head_negative.awk)
 * wc - word count

# Go library

Each tool can be called from Go code.

```go
	// printf "three\nsmall\npigs\n" | head --lines 2
	head := head.New().Lines(2)
	err := head.Run(context.TODO(), pipe.Stdio{
		Stdin:  bytes.NewBufferString("three\nsmall\npigs\n"),
		Stdout: os.Stdout,
		Stderr: os.Stderr,
	})
	if err != nil {
		log.Fatal(err)
	}
	// Output:
	// three
	// small
```

# Native pipes in Go

Unix is unix because of a `pipe(2)` allowing seamless combination of all unix filters into longer colons.
`gonix` has `pipe.Run` allowing to connect and arbitrary number of filters. It connects stdin/stdout
automatically like unix `sh(1)` do.



```go
	// printf "three\nsmall\npigs\n" | cat | wc -l
	stdio := pipe.Stdio{
		Stdin:  bytes.NewBufferString("three\nsmall\npigs\n"),
		Stdout: os.Stdout,
		Stderr: os.Stderr,
	}
	err := pipe.Run(context.TODO(), stdio, cat.New(), wc.New().Lines(true))
	if err != nil {
		log.Fatal(err)
	}
	// Output:
	// 3
```

## Flexible shell colon parsing and command execution

Most unix colons exists in shell compatible format. `gonix` provides helpers which can split the shell
syntax into equivalent Go code. Code can

* ✔ control which names will be mapped into native Go code
* ✔ supports extra split function ([github.com/desertbit/go-shlex](https://github.com/desertbit/go-shlex) is probably the best)
* ✔ control what to do if command name is not found
* ✔ support  `PATH` lookups and binaries execution like shell does, but disabled by default
* ✔ control environment variables

```go
	builtins := map[string]func([]string) (pipe.Filter, error){
		"wc": func(a []string) (pipe.Filter, error) { return wc.New().FromArgs(a) },
	}
	// use real shlex code like github.com/desertbit/go-shlex
	// splitfn := func(s string) ([]string, error) { return shlex.Split(s, true) }
	splitfn := func(s string) ([]string, error) { return []string{"go", "version", "|", "wc", "-l"}, nil }
	stdio := pipe.Stdio{
		Stdin:  os.Stdin,
		Stdout: os.Stdout,
		Stderr: os.Stderr,
	}
	ctx := context.Background()

	env := pipe.DuplicateEnviron()
	sh := pipe.NewSh(builtins, splitfn).NotFoundFunc(env.NotFoundFunc)
	err := sh.Run(ctx, stdio, `go version | wc -l`)
	if err != nil {
		log.Fatal(err)
	}
	// Output:
	// 1
```

## Busybox-like command line tool

Can be built and executed like busybox or a toybox.

```sh
./gonix cat /etc/passwd /etc/resolv.conf | ./gonix cksum --algorithm md5 --untagged md5sum
```

# Architecture of commands

<<<<<<< HEAD
 * cat -uses [goawk](https://github.com/benhoyt/goawk)
 * cksum - POSIX ctx, md5 and sha check sums, runs concurrently (`-j/--threads`) by default
 * head -n/--lines - uses [goawk](https://github.com/gomoni/gonix/blob/main/head/head_negative.awk)
 * tr - translate characters
 * wc - word count
=======
1. Each command is represented as Go struct
2. New() returns a pointer to zero structure, no default values are passed in
3. Optional `FromArgs([]string)(*Struct, error)` provides cli parsing and implements defaults
4. It does defer most of runtime errors to `Run` method
5. `Run(context.Context, pipe.Stdio) error` method gets a _value receiver_ so it never changes the configuration

```go
// wc does nothing, as it has all zeroes - an equivalent of &wc.Wc{} or new(Wc)
wc := wc.New()
// wc gets Lines(true) Chars(true) Bytes(true)
wc, err := wc.FromArgs(nil)
// wc gets chars(false)
wc.Chars(false)
// wc is a value receiver, so never changes the configuration
err = wc.Run(...)
```

## Internal helpers

`internal.RunFiles` abstracts running a command over stdin (and) or list of
files. Takes a care about opening and proper closing the files, does errors
gracefully, so they do not cancel the code to run, but are propagated to caller
properly. Supports a parallel execution of tasks via `internal.PMap` so `cksum`
run in a parallel by default.

`internal.PMap` is a parallel map algorithm. Executes MapFunc, which converts
input slices to output slice and each execution is capped by maximum number of
threads. It maintains the order.

`internal.Unit` and `internal.Byte` is a fork of time.Duration of stdlib, which
supports bigger ranges (based on float64). New units can be easily defined on
top of Unit type.

## Testing

The typical testing is very repetitive, so there is a common structure for build of
table tests. It uses generics to improve a type safety.

```
import "github.com/gomoni/gonix/internal/test"

	testCases := []test.Case[Wc, *Wc]{
		{
			Name:     "wc -l",
			Filter:   New().Lines(true),
			FromArgs: fromArgs(t, []string{"-l"}),
			Input:    "three\nsmall\npigs\n",
			Expected: "3\n",
		},
    }
	test.RunAll(t, testCases)
```

Where the struct fields are

* Name is name of test case to be printed by go test
* Input is a string input for a particular command
* Expected is what command is supposed to generate
* Filter is a definition of a filter
* FromArgs is an alternative definition obtained by `FromArgs` helper. It
  ensures CLI parsing is tested as a part of regular functional testing

## Testing with real files

WIP atm, there is `test.TestData` helper and a bunch of code in
`cksum/cksum_test.go` to run tests using real files.
>>>>>>> 5750e5ef
 
# Other interesting projects
 * ♥ [github.com/benhoyt/goawk](https://github.com/benhoyt/goawk) an excellent awk implementation for Go
 * [github.com/desertbit/go-shlex](https://github.com/desertbit/go-shlex) probably the best sh lexing library for Go
 * [github.com/u-root/u-root](https://github.com/u-root/u-root) full Go userland for bootloaders, similar idea, not providing a library<|MERGE_RESOLUTION|>--- conflicted
+++ resolved
@@ -13,6 +13,7 @@
  * cat -uses [goawk](https://github.com/benhoyt/goawk)
  * cksum - POSIX ctx, md5 and sha check sums, runs concurrently (`-j/--threads`) by default
  * head -n/--lines - uses [goawk](https://github.com/gomoni/gonix/blob/main/head/head_negative.awk)
+ * tr translate of characters (runes aka unicode codepoints)
  * wc - word count
 
 # Go library
@@ -103,13 +104,6 @@
 
 # Architecture of commands
 
-<<<<<<< HEAD
- * cat -uses [goawk](https://github.com/benhoyt/goawk)
- * cksum - POSIX ctx, md5 and sha check sums, runs concurrently (`-j/--threads`) by default
- * head -n/--lines - uses [goawk](https://github.com/gomoni/gonix/blob/main/head/head_negative.awk)
- * tr - translate characters
- * wc - word count
-=======
 1. Each command is represented as Go struct
 2. New() returns a pointer to zero structure, no default values are passed in
 3. Optional `FromArgs([]string)(*Struct, error)` provides cli parsing and implements defaults
@@ -176,7 +170,6 @@
 
 WIP atm, there is `test.TestData` helper and a bunch of code in
 `cksum/cksum_test.go` to run tests using real files.
->>>>>>> 5750e5ef
  
 # Other interesting projects
  * ♥ [github.com/benhoyt/goawk](https://github.com/benhoyt/goawk) an excellent awk implementation for Go
